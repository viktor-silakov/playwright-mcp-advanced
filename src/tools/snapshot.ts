/**
 * Copyright (c) Microsoft Corporation.
 *
 * Licensed under the Apache License, Version 2.0 (the "License");
 * you may not use this file except in compliance with the License.
 * You may obtain a copy of the License at
 *
 * http://www.apache.org/licenses/LICENSE-2.0
 *
 * Unless required by applicable law or agreed to in writing, software
 * distributed under the License is distributed on an "AS IS" BASIS,
 * WITHOUT WARRANTIES OR CONDITIONS OF ANY KIND, either express or implied.
 * See the License for the specific language governing permissions and
 * limitations under the License.
 */

import { z } from 'zod';

import { defineTool } from './tool.js';
import * as javascript from '../javascript.js';
import { generateLocator } from './utils.js';

const snapshot = defineTool({
  capability: 'core',
  schema: {
    name: 'browser_snapshot',
    title: 'Page snapshot',
    description: 'Capture accessibility snapshot of the current page, this is better than screenshot',
    inputSchema: z.object({}),
    type: 'readOnly',
  },

  handle: async context => {
    await context.ensureTab();

    return {
      code: [`// <internal code to capture accessibility snapshot>`],
      captureSnapshot: true,
      waitForNetwork: false,
    };
  },
});

const elementSnapshotSchema = z.object({
  locator: z.string().optional().describe('Playwright locator string to capture accessibility snapshot of a specific element (e.g., "#id", ".class", "text=Hello"). Cannot be combined with locators parameter.'),
  locators: z.array(z.string()).optional().describe('Array of Playwright locator strings to capture accessibility snapshots of multiple elements. Cannot be combined with locator parameter.'),
}).refine(data => {
  const paramCount = [data.locator, data.locators].filter(Boolean).length;
  return paramCount >= 1;
}, {
  message: 'Either locator or locators must be specified.',
  path: ['locator', 'locators']
});

const elementSnapshot = defineTool({
  capability: 'core',
  schema: {
    name: 'browser_element_snapshot',
    title: 'Element snapshot',
    description: 'Capture accessibility snapshot of specific elements by locator(s). Better than screenshot for specific elements.',
    inputSchema: elementSnapshotSchema,
    type: 'readOnly',
<<<<<<< HEAD
=======
    advanced: {
      isNew: true,
      enhancementNote: 'Capture structured accessibility data for specific elements using locators'
    },
>>>>>>> 2b36a7b1
  },

  handle: async (context, params) => {
    const tab = context.currentTabOrDie();
    const isMultipleLocators = params.locators && params.locators.length > 0;
    const isSingleLocator = params.locator;

    let code: string[] = [];
    let action: () => Promise<{ content: { type: 'text'; text: string }[] }> = async () => ({
      content: [{ type: 'text', text: 'No action defined' }]
    });

    if (isMultipleLocators) {
      code = [
        `// Capture accessibility snapshots of multiple elements: ${params.locators!.join(', ')}`,
        ...params.locators!.map(loc => `const snapshot_${params.locators!.indexOf(loc)} = await page.locator('${loc}').textContent();`)
      ];

      action = async () => {
        const snapshots = await Promise.all(
          params.locators!.map(async (loc, index) => {
            try {
              const locator = tab.page.locator(loc);
              const isVisible = await locator.isVisible();
              if (!isVisible)
                return `### Element ${index + 1} (${loc}):\nElement not visible or not found`;


              const text = await locator.textContent();
              const tagName = await locator.evaluate(el => el.tagName.toLowerCase());
              const attributes = await locator.evaluate(el => {
                const attrs: Record<string, string> = {};
                for (const attr of el.attributes)
                  attrs[attr.name] = attr.value;

                return attrs;
              });

              const result = [`### Element ${index + 1} (${loc}):`];
              result.push('```yaml');
              result.push(`- ${tagName}${attributes.id ? ` #${attributes.id}` : ''}${attributes.class ? ` .${attributes.class.split(' ').join('.')}` : ''}: ${text || 'No text content'}`);
              if (Object.keys(attributes).length > 0) {
                result.push(`  attributes:`);
                for (const [key, value] of Object.entries(attributes))
                  result.push(`    ${key}: "${value}"`);

              }
              result.push('```');
              return result.join('\n');
            } catch (error) {
              return `### Element ${index + 1} (${loc}):\nError: ${(error as Error).message}`;
            }
          })
        );
        return {
          content: [{
            type: 'text' as 'text',
            text: snapshots.join('\n\n')
          }]
        };
      };
    } else if (isSingleLocator) {
      code = [
        `// Capture accessibility snapshot of element(s) by locator: ${params.locator}`,
        `const elements = await page.locator('${params.locator}').all();`,
        `const snapshots = await Promise.all(elements.map(async el => ({ text: await el.textContent(), tag: await el.evaluate(e => e.tagName.toLowerCase()), attrs: await el.evaluate(e => Array.from(e.attributes).reduce((acc, attr) => ({ ...acc, [attr.name]: attr.value }), {})) })));`
      ];

      action = async () => {
        try {
          const locator = tab.page.locator(params.locator!);
          const elements = await locator.all();

          if (elements.length === 0) {
            return {
              content: [{
                type: 'text' as 'text',
                text: `### Element Snapshot (${params.locator}):\nNo elements found with this locator`
              }]
            };
          }

          const snapshots = await Promise.all(
              elements.map(async (element, index) => {
                try {
                  const isVisible = await element.isVisible();
                  if (!isVisible)
                    return `### Element ${index + 1} (${params.locator}):\nElement not visible`;


                  const text = await element.textContent();
                  const tagName = await element.evaluate(el => el.tagName.toLowerCase());
                  const attributes = await element.evaluate(el => {
                    const attrs: Record<string, string> = {};
                    for (const attr of el.attributes)
                      attrs[attr.name] = attr.value;

                    return attrs;
                  });

                  const result = [`### Element ${index + 1} (${params.locator}):`];
                  result.push('```yaml');
                  result.push(`- ${tagName}${attributes.id ? ` #${attributes.id}` : ''}${attributes.class ? ` .${attributes.class.split(' ').join('.')}` : ''}: ${text || 'No text content'}`);
                  if (Object.keys(attributes).length > 0) {
                    result.push(`  attributes:`);
                    for (const [key, value] of Object.entries(attributes))
                      result.push(`    ${key}: "${value}"`);

                  }
                  result.push('```');
                  return result.join('\n');
                } catch (error) {
                  return `### Element ${index + 1} (${params.locator}):\nError: ${(error as Error).message}`;
                }
              })
          );

          return {
            content: [{
              type: 'text' as 'text',
              text: snapshots.join('\n\n')
            }]
          };
        } catch (error) {
          return {
            content: [{
              type: 'text' as 'text',
              text: `### Element Snapshot (${params.locator}):\nError: ${(error as Error).message}`
            }]
          };
        }
      };
    }

    return {
      code,
      action,
      captureSnapshot: false,
      waitForNetwork: false,
    };
  }
});

const elementSchema = z.object({
  element: z.string().describe('Human-readable element description used to obtain permission to interact with the element'),
  ref: z.string().describe('Exact target element reference from the page snapshot'),
});

const click = defineTool({
  capability: 'core',
  schema: {
    name: 'browser_click',
    title: 'Click',
    description: 'Perform click on a web page',
    inputSchema: elementSchema,
    type: 'destructive',
  },

  handle: async (context, params) => {
    const tab = context.currentTabOrDie();
    const locator = tab.snapshotOrDie().refLocator(params);

    const code = [
      `// Click ${params.element}`,
      `await page.${await generateLocator(locator)}.click();`
    ];

    return {
      code,
      action: () => locator.click(),
      captureSnapshot: true,
      waitForNetwork: true,
    };
  },
});

const drag = defineTool({
  capability: 'core',
  schema: {
    name: 'browser_drag',
    title: 'Drag mouse',
    description: 'Perform drag and drop between two elements',
    inputSchema: z.object({
      startElement: z.string().describe('Human-readable source element description used to obtain the permission to interact with the element'),
      startRef: z.string().describe('Exact source element reference from the page snapshot'),
      endElement: z.string().describe('Human-readable target element description used to obtain the permission to interact with the element'),
      endRef: z.string().describe('Exact target element reference from the page snapshot'),
    }),
    type: 'destructive',
  },

  handle: async (context, params) => {
    const snapshot = context.currentTabOrDie().snapshotOrDie();
    const startLocator = snapshot.refLocator({ ref: params.startRef, element: params.startElement });
    const endLocator = snapshot.refLocator({ ref: params.endRef, element: params.endElement });

    const code = [
      `// Drag ${params.startElement} to ${params.endElement}`,
      `await page.${await generateLocator(startLocator)}.dragTo(page.${await generateLocator(endLocator)});`
    ];

    return {
      code,
      action: () => startLocator.dragTo(endLocator),
      captureSnapshot: true,
      waitForNetwork: true,
    };
  },
});

const hover = defineTool({
  capability: 'core',
  schema: {
    name: 'browser_hover',
    title: 'Hover mouse',
    description: 'Hover over element on page',
    inputSchema: elementSchema,
    type: 'readOnly',
  },

  handle: async (context, params) => {
    const snapshot = context.currentTabOrDie().snapshotOrDie();
    const locator = snapshot.refLocator(params);

    const code = [
      `// Hover over ${params.element}`,
      `await page.${await generateLocator(locator)}.hover();`
    ];

    return {
      code,
      action: () => locator.hover(),
      captureSnapshot: true,
      waitForNetwork: true,
    };
  },
});

const typeSchema = elementSchema.extend({
  text: z.string().describe('Text to type into the element'),
  submit: z.boolean().optional().describe('Whether to submit entered text (press Enter after)'),
  slowly: z.boolean().optional().describe('Whether to type one character at a time. Useful for triggering key handlers in the page. By default entire text is filled in at once.'),
});

const type = defineTool({
  capability: 'core',
  schema: {
    name: 'browser_type',
    title: 'Type text',
    description: 'Type text into editable element',
    inputSchema: typeSchema,
    type: 'destructive',
  },

  handle: async (context, params) => {
    const snapshot = context.currentTabOrDie().snapshotOrDie();
    const locator = snapshot.refLocator(params);

    const code: string[] = [];
    const steps: (() => Promise<void>)[] = [];

    if (params.slowly) {
      code.push(`// Press "${params.text}" sequentially into "${params.element}"`);
      code.push(`await page.${await generateLocator(locator)}.pressSequentially(${javascript.quote(params.text)});`);
      steps.push(() => locator.pressSequentially(params.text));
    } else {
      code.push(`// Fill "${params.text}" into "${params.element}"`);
      code.push(`await page.${await generateLocator(locator)}.fill(${javascript.quote(params.text)});`);
      steps.push(() => locator.fill(params.text));
    }

    if (params.submit) {
      code.push(`// Submit text`);
      code.push(`await page.${await generateLocator(locator)}.press('Enter');`);
      steps.push(() => locator.press('Enter'));
    }

    return {
      code,
      action: () => steps.reduce((acc, step) => acc.then(step), Promise.resolve()),
      captureSnapshot: true,
      waitForNetwork: true,
    };
  },
});

const selectOptionSchema = elementSchema.extend({
  values: z.array(z.string()).describe('Array of values to select in the dropdown. This can be a single value or multiple values.'),
});

const selectOption = defineTool({
  capability: 'core',
  schema: {
    name: 'browser_select_option',
    title: 'Select option',
    description: 'Select an option in a dropdown',
    inputSchema: selectOptionSchema,
    type: 'destructive',
  },

  handle: async (context, params) => {
    const snapshot = context.currentTabOrDie().snapshotOrDie();
    const locator = snapshot.refLocator(params);

    const code = [
      `// Select options [${params.values.join(', ')}] in ${params.element}`,
      `await page.${await generateLocator(locator)}.selectOption(${javascript.formatObject(params.values)});`
    ];

    return {
      code,
      action: () => locator.selectOption(params.values).then(() => {}),
      captureSnapshot: true,
      waitForNetwork: true,
    };
  },
});

export { elementSchema };

export default [
  snapshot,
  elementSnapshot,
  click,
  drag,
  hover,
  type,
  selectOption,
];<|MERGE_RESOLUTION|>--- conflicted
+++ resolved
@@ -60,13 +60,10 @@
     description: 'Capture accessibility snapshot of specific elements by locator(s). Better than screenshot for specific elements.',
     inputSchema: elementSnapshotSchema,
     type: 'readOnly',
-<<<<<<< HEAD
-=======
     advanced: {
       isNew: true,
       enhancementNote: 'Capture structured accessibility data for specific elements using locators'
     },
->>>>>>> 2b36a7b1
   },
 
   handle: async (context, params) => {
